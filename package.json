--- conflicted
+++ resolved
@@ -37,17 +37,10 @@
   "dependencies": {
     "@lifeomic/attempt": "^3.0.0",
     "@types/bluebird": "^3.5.26",
-<<<<<<< HEAD
-    "@types/chance": "^1.0.1",
-    "@types/lodash": "^4.14.120",
-    "@types/luxon": "^1.12.0",
-    "@types/node": "^10.12.20",
-=======
     "@types/chance": "^1.0.2",
     "@types/lodash": "^4.14.123",
     "@types/luxon": "^1.12.0",
     "@types/node": "^10.14.5",
->>>>>>> 04298b41
     "@types/request-promise": "^4.1.42",
     "@types/tough-cookie": "^2.3.5",
     "bluebird": "^3.5.4",
