{
  "name": "instagram-private-api",
  "description": "Instagram private API wrapper for full access to instagram",
<<<<<<< HEAD
  "version": "1.37.1",
=======
  "version": "1.38.0",
>>>>>>> cbbacdb3
  "main": "dist/index.js",
  "types": "dist/index.d.ts",
  "files": [
    "dist"
  ],
  "license": "MIT",
  "engines": {
    "node": ">=8.0.0"
  },
  "bugs": {
    "url": "https://github.com/dilame/instagram-private-api/issues",
    "email": "dilame.nickolson@gmail.com"
  },
  "repository": {
    "type": "git",
    "url": "https://github.com/dilame/instagram-private-api.git"
  },
  "homepage": "https://github.com/dilame/instagram-private-api",
  "scripts": {
    "build": "rimraf dist && tsc -p tsconfig.build.json",
    "format": "prettier --write \"src/**/*.ts\"",
    "lint": "tslint -p tsconfig.json -c tslint.json",
    "typecheck": "tsc -p tsconfig.build.json --noEmit",
    "prepare": "npm run build",
    "test": "mocha --inline-diffs --timeout 1000000 tests/run.js",
    "generate-interface": "ts-node ./tools/response-to-interface.ts",
    "generate-docs": "ts-node ./tools/docs-generator.ts"
  },
  "husky": {
    "hooks": {
      "pre-commit": "pretty-quick --staged"
    }
  },
  "dependencies": {
    "@lifeomic/attempt": "^3.0.0",
    "@types/chance": "^1.0.2",
    "@types/request-promise": "^4.1.43",
    "bluebird": "^3.7.1",
    "chance": "^1.0.18",
    "class-transformer": "^0.2.0",
    "debug": "^4.1.1",
    "image-size": "^0.7.3",
    "json-bigint": "^0.3.0",
    "lodash": "^4.17.5",
    "luxon": "^1.12.1",
    "reflect-metadata": "^0.1.13",
    "request": "^2.88.0",
    "request-promise": "^4.2.4",
    "rxjs": "^6.5.2",
    "snakecase-keys": "^3.1.0",
    "tough-cookie": "^2.5.0",
    "ts-custom-error": "^2.2.2",
    "ts-xor": "^1.0.6",
    "url-regex": "^5.0.0",
    "utility-types": "^3.10.0"
  },
  "devDependencies": {
    "@types/bluebird": "^3.5.26",
    "@types/lodash": "^4.14.123",
    "@types/luxon": "^1.12.0",
    "@types/node": "^10.14.5",
    "@types/tough-cookie": "^2.3.5",
    "dotenv": "^6.2.0",
    "husky": "^1.3.1",
    "inquirer": "^1.1.2",
    "json-ts": "^1.6.4",
    "prettier": "^1.19.1",
    "pretty-quick": "^1.10.0",
    "rimraf": "^2.6.3",
    "ts-node": "^8.1.0",
    "tslint": "^5.16.0",
    "typedoc": "^0.15.0",
    "typedoc-plugin-markdown": "^2.0.11",
    "typescript": "^3.7.2"
  }
}<|MERGE_RESOLUTION|>--- conflicted
+++ resolved
@@ -1,11 +1,7 @@
 {
   "name": "instagram-private-api",
   "description": "Instagram private API wrapper for full access to instagram",
-<<<<<<< HEAD
-  "version": "1.37.1",
-=======
   "version": "1.38.0",
->>>>>>> cbbacdb3
   "main": "dist/index.js",
   "types": "dist/index.d.ts",
   "files": [
